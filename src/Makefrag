--- conflicted
+++ resolved
@@ -11,13 +11,9 @@
                 src/BackupClient.cc \
                 src/rabinpoly.cc \
                 src/Buffer.cc \
-<<<<<<< HEAD
 		src/Service.cc \
 		src/RPC.cc \
-=======
-                src/Service.cc \
                 src/TCPTransport.cc \
->>>>>>> baa26aaf
                 $(SHARED_NET_SRCFILES)
 
 SHARED_OBJFILES := $(SHARED_SRCFILES)
