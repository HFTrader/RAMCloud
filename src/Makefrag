OBJDIRS += $(OBJDIR)

AUTO_GEN_HEADERS := $(patsubst src/%.proto, $(OBJDIR)/%.pb.h, $(wildcard src/*.proto))
AUTO_GEN_HEADERS += $(OBJDIR)/RawMetrics.in.h
.SECONDARY: $(AUTO_GEN_HEADERS)
$(OBJDIR)/%.pb.cc $(OBJDIR)/%.pb.h: $(TOP)/src/%.proto
	@mkdir -p $(OBJDIR)
	@echo $(PROTOC) ... $$(basename $<)
	@cd $(TOP)/src/; \
	$(PROTOC) --cpp_out=$(TOP)/$(OBJDIR) $$(basename $<) || exit 1; \
	echo "// RAMCloud pragma [GCCWARN=0]" >> $(TOP)/$(OBJDIR)/$$(basename $< .proto).pb.h; \
	echo "// RAMCloud pragma [GCCWARN=0]" >> $(TOP)/$(OBJDIR)/$$(basename $< .proto).pb.cc


ifeq ($(INFINIBAND),yes)
INFINIBAND_SRCFILES := \
	   src/Infiniband.cc \
	   src/InfRcTransport.cc \
	   src/InfUdDriver.cc \
	   $(NULL)
else
INFINIBAND_SRCFILES :=
endif

# these files are compiled into everything but clients
SHARED_SRCFILES := \
		   src/AbstractLog.cc \
		   src/AbstractServerList.cc \
		   src/ClientException.cc \
		   src/Context.cc \
		   src/CoordinatorClient.cc \
		   src/CoordinatorRpcWrapper.cc \
		   src/CoordinatorSession.cc \
		   src/Crc32C.cc \
		   src/BackupClient.cc \
		   src/BackupFailureMonitor.cc \
		   src/BackupSelector.cc \
		   src/Buffer.cc \
		   src/ClientException.cc \
		   src/ClusterMetrics.cc \
		   src/CodeLocation.cc \
		   src/Common.cc \
		   src/Cycles.cc \
		   src/Dispatch.cc \
		   src/Driver.cc \
		   src/Enumeration.cc \
		   src/EnumerationIterator.cc \
		   src/FailureDetector.cc \
		   src/FailSession.cc \
		   src/FastTransport.cc \
		   src/IpAddress.cc \
		   src/Key.cc \
		   src/LargeBlockOfMemory.cc \
		   src/Log.cc \
		   src/LogCleaner.cc \
		   src/LogDigest.cc \
		   src/LogEntryRelocator.cc \
		   src/Logger.cc \
		   src/LogIterator.cc \
		   src/MacAddress.cc \
		   src/MasterClient.cc \
		   src/MasterService.cc \
		   src/MembershipClient.cc \
		   src/MembershipService.cc \
		   src/Memory.cc \
		   src/MinCopysetsBackupSelector.cc \
		   src/MultiRead.cc \
		   src/MultiWrite.cc \
		   src/MurmurHash3.cc \
		   src/ObjectFinder.cc \
		   src/ObjectManager.cc \
		   src/ObjectRpcWrapper.cc \
		   src/OptionParser.cc \
		   src/PcapFile.cc \
		   src/PingClient.cc \
		   src/PingService.cc \
		   src/RamCloud.cc \
		   src/RawMetrics.cc \
		   src/ReplicaManager.cc \
		   src/ReplicatedSegment.cc \
		   src/RpcWrapper.cc \
		   src/Seglet.cc \
		   src/SegletAllocator.cc \
		   src/Segment.cc \
		   src/SegmentIterator.cc \
		   src/SegmentManager.cc \
		   src/ServerIdRpcWrapper.cc \
		   src/ServerList.cc \
		   src/ServerMetrics.cc \
		   src/ServerRpcPool.cc \
		   src/Service.cc \
		   src/ServiceLocator.cc \
		   src/ServiceManager.cc \
		   src/SessionAlarm.cc \
           src/SideLog.cc \
		   src/SpinLock.cc \
		   src/Status.cc \
		   src/StringUtil.cc \
		   src/TableEnumerator.cc \
<<<<<<< HEAD
		   src/Table.cc \
		   src/TabletManager.cc \
=======
		   src/Tablet.cc \
		   src/TabletMap.cc \
>>>>>>> 24e1349e
		   src/TaskQueue.cc \
		   src/TcpTransport.cc \
		   src/TestLog.cc \
		   src/ThreadId.cc \
		   src/TimeCounter.cc \
		   src/Transport.cc \
		   src/TransportManager.cc \
		   src/UdpDriver.cc \
		   src/Util.cc \
		   src/WallTime.cc \
		   src/WireFormat.cc \
		   src/WorkerSession.cc \
		   $(INFINIBAND_SRCFILES) \
		   $(OBJDIR)/EnumerationIterator.pb.cc \
		   $(OBJDIR)/Histogram.pb.cc \
		   $(OBJDIR)/LogMetrics.pb.cc \
		   $(OBJDIR)/MasterRecoveryInfo.pb.cc \
		   $(OBJDIR)/MetricList.pb.cc \
		   $(OBJDIR)/ServerConfig.pb.cc \
		   $(OBJDIR)/ServerList.pb.cc \
		   $(OBJDIR)/ServerStatistics.pb.cc \
		   $(OBJDIR)/Tablets.pb.cc \
		   $(NULL)

SHARED_OBJFILES := $(SHARED_SRCFILES)
SHARED_OBJFILES := $(patsubst src/%.cc, $(OBJDIR)/%.o, $(SHARED_OBJFILES))
SHARED_OBJFILES := $(patsubst $(OBJDIR)/%.cc, $(OBJDIR)/%.o, $(SHARED_OBJFILES))

$(OBJDIR)/%.o: $(TOP)/src/%.cc $(AUTO_GEN_HEADERS)
	@mkdir -p $(@D)
	$(call run-cxx,$@,$<, -fPIC)

# If there's a cc file in the object dir, build it.
# This is for auto-generated source code.
$(OBJDIR)/%.o: $(OBJDIR)/%.cc $(AUTO_GEN_HEADERS)
	@mkdir -p $(@D)
	$(call run-cxx,$@,$<, -fPIC)

$(OBJDIR)/RawMetrics.in.cc  $(OBJDIR)/RawMetrics.in.h: $(TOP)/scripts/rawmetrics.py
	$(TOP)/scripts/rawmetrics.py

all:<|MERGE_RESOLUTION|>--- conflicted
+++ resolved
@@ -97,13 +97,9 @@
 		   src/Status.cc \
 		   src/StringUtil.cc \
 		   src/TableEnumerator.cc \
-<<<<<<< HEAD
-		   src/Table.cc \
+		   src/Tablet.cc \
 		   src/TabletManager.cc \
-=======
-		   src/Tablet.cc \
 		   src/TabletMap.cc \
->>>>>>> 24e1349e
 		   src/TaskQueue.cc \
 		   src/TcpTransport.cc \
 		   src/TestLog.cc \
