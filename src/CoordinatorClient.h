--- conflicted
+++ resolved
@@ -41,7 +41,6 @@
     {
     }
 
-<<<<<<< HEAD
     /**
      * Encapsulates the state of a CoordinatorClient::enlistServer
      * request, allowing it to execute asynchronously.
@@ -65,10 +64,7 @@
     // OLD: everything below here should eventually go away.
     //-------------------------------------------------------
 
-    void createTable(const char* name, uint32_t serverSpan = 1);
-=======
     uint64_t createTable(const char* name, uint32_t serverSpan = 1);
->>>>>>> 724fcf03
     void dropTable(const char* name);
     void splitTablet(const char* name, uint64_t startKeyHash,
                 uint64_t endKeyHash, uint64_t splitKeyHash);
