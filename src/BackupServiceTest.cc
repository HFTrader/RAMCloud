--- conflicted
+++ resolved
@@ -384,93 +384,9 @@
     EXPECT_EQ(2lu, backup->taskQueue.outstandingTasks());
     // Because config.backup.gc is false these tasks delete themselves
     // immediately when performed.
-<<<<<<< HEAD
-    backup->gcTaskQueue.performTask();
-    backup->gcTaskQueue.performTask();
-    EXPECT_EQ(0lu, backup->gcTaskQueue.outstandingTasks());
-
-    } catch (...) {
-        close(fd);
-        munmap(file, fileSize);
-        cluster.destroy();
-        unlink(path);
-        throw;
-    }
-    cluster.destroy();
-    unlink(path);
-}
-#endif
-TEST_F(BackupServiceTest, startReadingData) {
-    MockRandom _(1);
-    openSegment(ServerId(99, 0), 88);
-    Segment s;
-    appendHeader(s, ServerId(99, 0), 88);
-    openSegment(ServerId(99, 0), 89);
-    openSegment(ServerId(99, 0), 98, false);
-    openSegment(ServerId(99, 0), 99, false);
-
-    ProtoBuf::Tablets tablets;
-    StartReadingDataRpc::Result result =
-        BackupClient::startReadingData(&context, backupId, ServerId(99, 0),
-                                       &tablets);
-    EXPECT_EQ(4u, result.segmentIdAndLength.size());
-
-    EXPECT_EQ(88U, result.segmentIdAndLength[0].first);
-    EXPECT_EQ(s.getAppendedLength(), result.segmentIdAndLength[0].second);
-    {
-        BackupReplica& replica =
-            *backup->findBackupReplica(ServerId(99, 0), 88);
-        BackupReplica::Lock lock(replica.mutex);
-        EXPECT_EQ(BackupReplica::RECOVERING, replica.state);
-    }
-
-    EXPECT_EQ(89U, result.segmentIdAndLength[1].first);
-    EXPECT_EQ(0U, result.segmentIdAndLength[1].second);
-    {
-        BackupReplica& replica =
-            *backup->findBackupReplica(ServerId(99, 0), 89);
-        BackupReplica::Lock lock(replica.mutex);
-        EXPECT_EQ(BackupReplica::RECOVERING, replica.state);
-    }
-
-    EXPECT_EQ(98U, result.segmentIdAndLength[2].first);
-    EXPECT_EQ(0U, result.segmentIdAndLength[2].second);
-    {
-        BackupReplica& replica =
-            *backup->findBackupReplica(ServerId(99, 0), 98);
-        BackupReplica::Lock lock(replica.mutex);
-        EXPECT_EQ(BackupReplica::RECOVERING, replica.state);
-        EXPECT_TRUE(replica.recoveryPartitions);
-    }
-
-    EXPECT_EQ(99U, result.segmentIdAndLength[3].first);
-    EXPECT_EQ(0U, result.segmentIdAndLength[3].second);
-    EXPECT_TRUE(backup->findBackupReplica(
-        ServerId(99, 0), 99)->recoveryPartitions);
-    {
-        BackupReplica& replica =
-            *backup->findBackupReplica(ServerId(99, 0), 99);
-        BackupReplica::Lock lock(replica.mutex);
-        EXPECT_EQ(BackupReplica::RECOVERING, replica.state);
-        EXPECT_TRUE(replica.recoveryPartitions);
-    }
-
-    EXPECT_EQ(4, BackupStorage::Handle::getAllocatedHandlesCount());
-}
-
-TEST_F(BackupServiceTest, startReadingData_empty) {
-    ProtoBuf::Tablets tablets;
-    StartReadingDataRpc::Result result =
-        BackupClient::startReadingData(&context, backupId, ServerId(99, 0),
-                                       &tablets);
-    EXPECT_EQ(0U, result.segmentIdAndLength.size());
-    EXPECT_EQ(0U, result.logDigestBytes);
-    EXPECT_TRUE(NULL == result.logDigestBuffer);
-=======
     backup->taskQueue.performTask();
     backup->taskQueue.performTask();
     EXPECT_EQ(0lu, backup->taskQueue.outstandingTasks());
->>>>>>> 716abf2e
 }
 
 TEST_F(BackupServiceTest, startReadingData) {
