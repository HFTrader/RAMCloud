--- conflicted
+++ resolved
@@ -146,7 +146,6 @@
     }
 }
 
-<<<<<<< HEAD
 FailureDetector::~FailureDetector()
 {
     sys->close(clientFd);
@@ -155,14 +154,6 @@
     sys->close(internalClientSocket);
     sys->close(internalServerSocket);
     internalClientSocket = internalServerSocket = -1;
-=======
-    IpAddress addr(*useSl);
-    sockaddr_in sin;
-    sin.sin_family = PF_INET;
-    memcpy(&sin, &addr.address, sizeof(sin));
-    sin.sin_port = HTONS(NTOHS(sin.sin_port) + 2111);
-    return sin;
->>>>>>> 542b49f7
 }
 
 /**
@@ -392,14 +383,13 @@
                 "(r = %Zd)", r);
         }
     } else {
-<<<<<<< HEAD
         // avoid spamming the coordinator if we've recently told it about a
         // down server
         uint64_t nowUsec = cyclesToNanoseconds(rdtsc()) / 1000;
         if (lastHintServerDownTime.find(loc) == lastHintServerDownTime.end() ||
           lastHintServerDownTime[loc] + MINIMUM_HSD_INTERVAL_USECS < nowUsec) {
-            int bytesNeeded = loc.length() + 1 +
-                sizeof(HintServerDownRpc::Request);
+            int bytesNeeded = downCast<uint32_t>(loc.length() + 1 +
+                sizeof(HintServerDownRpc::Request));
             char buf[bytesNeeded];
             memset(buf, 0, bytesNeeded);
 
@@ -421,18 +411,6 @@
             lastHintServerDownTime[loc] = nowUsec;
         }
     }
-=======
-        uint32_t bytesNeeded = downCast<uint32_t>(loc.length() + 1 +
-                                         sizeof(HintServerDownRpc::Request));
-        char buf[bytesNeeded];
-        memset(buf, 0, bytesNeeded);
-
-        HintServerDownRpc::Request* rpc =
-            reinterpret_cast<HintServerDownRpc::Request*>(buf);
-        rpc->common.type = HINT_SERVER_DOWN;
-        rpc->serviceLocatorLength = downCast<uint32_t>(loc.length() + 1);
-        memcpy(&buf[sizeof(*rpc)], loc.c_str(), loc.length());
->>>>>>> 542b49f7
 
     if (te->type == INTERNAL_PROBE) {
         uint8_t response = 0;
