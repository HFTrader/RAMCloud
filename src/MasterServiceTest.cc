--- conflicted
+++ resolved
@@ -164,14 +164,10 @@
     verifyRecoveryObject(Key& key, string contents)
     {
         Buffer value;
-<<<<<<< HEAD
-        client->read(key.getTableId(),
-                     key.getStringKey(),
-                     key.getStringKeyLength(),
-                     &value);
-=======
-        ramcloud->read(tblId, key, keyLength, &value);
->>>>>>> 727d6419
+        ramcloud->read(key.getTableId(),
+                       key.getStringKey(),
+                       key.getStringKeyLength(),
+                       &value);
         const char *s = reinterpret_cast<const char *>(
             value.getRange(0, value.getTotalLength()));
         EXPECT_EQ(0, strcmp(s, contents.c_str()));
@@ -225,22 +221,30 @@
     EXPECT_EQ(66U, objects.getTotalLength());
 
     // First object.
-    EXPECT_EQ(29U, *objects.getOffset<uint32_t>(0));        // size
-    const Object* object = objects.getOffset<Object>(4);
-    EXPECT_EQ(0U, object->tableId);                         // table ID
-    EXPECT_EQ(1U, object->keyLength);                       // key length
-    EXPECT_EQ(version0, object->version);                   // version
-    EXPECT_EQ('0', object->keyAndData[0]);                  // key
-    EXPECT_EQ("abcdef", string(&object->keyAndData[1], 6)); // value
+    EXPECT_EQ(29U, *objects.getOffset<uint32_t>(0));            // size
+    Buffer buffer1;
+    buffer1.appendTo(objects.getRange(4, objects.getTotalLength() - 4),
+                     objects.getTotalLength() - 4);
+    Object object1(buffer1);
+    EXPECT_EQ(0U, object1.getTableId());                        // table ID
+    EXPECT_EQ(1U, object1.getKeyLength());                      // key length
+    EXPECT_EQ(version0, object1.getVersion());                  // version
+    EXPECT_EQ(0, memcmp("0", object1.getKey(), 1));             // key
+    EXPECT_EQ("abcdef", string(reinterpret_cast<const char*>(   // value
+                               object1.getData()), 6));
 
     // Second object.
-    EXPECT_EQ(29U, *objects.getOffset<uint32_t>(33));       // size
-    object = objects.getOffset<Object>(37);
-    EXPECT_EQ(0U, object->tableId);                         // table ID
-    EXPECT_EQ(1U, object->keyLength);                       // key length
-    EXPECT_EQ(version1, object->version);                   // version
-    EXPECT_EQ('1', object->keyAndData[0]);                  // key
-    EXPECT_EQ("ghijkl", string(&object->keyAndData[1], 6)); // value
+    EXPECT_EQ(29U, *objects.getOffset<uint32_t>(33));           // size
+    Buffer buffer2;
+    buffer2.appendTo(objects.getRange(33, objects.getTotalLength() - 33),
+                     objects.getTotalLength() - 33);
+    Object object2(buffer2);
+    EXPECT_EQ(0U, object2.getTableId());                        // table ID
+    EXPECT_EQ(1U, object2.getKeyLength());                      // key length
+    EXPECT_EQ(version1, object2.getVersion());                  // version
+    EXPECT_EQ(0, memcmp("0", object2.getKey(), 1));             // key
+    EXPECT_EQ("ghijkl", string(reinterpret_cast<const char*>(   // value
+                               object2.getData()), 6));
 
     // We don't actually care about the contents of the iterator as
     // long as we get back 0 objects on the second call.
@@ -288,13 +292,17 @@
     EXPECT_EQ(38U, objects.getTotalLength());
 
     // First object.
-    EXPECT_EQ(34U, *objects.getOffset<uint32_t>(0));        // size
-    const Object* object = objects.getOffset<Object>(4);
-    EXPECT_EQ(0U, object->tableId);                         // table ID
-    EXPECT_EQ(6U, object->keyLength);                       // key length
-    EXPECT_EQ(version0, object->version);                   // version
-    EXPECT_EQ("012345", string(&object->keyAndData[0], 6)); // key
-    EXPECT_EQ("abcdef", string(&object->keyAndData[6], 6)); // value
+    EXPECT_EQ(34U, *objects.getOffset<uint32_t>(0));            // size
+    Buffer buffer1;
+    buffer1.appendTo(objects.getRange(4, objects.getTotalLength() - 4),
+                     objects.getTotalLength() - 4);
+    Object object1(buffer1);
+    EXPECT_EQ(0U, object1.getTableId());                        // table ID
+    EXPECT_EQ(6U, object1.getKeyLength());                      // key length
+    EXPECT_EQ(version0, object1.getVersion());                  // version
+    EXPECT_EQ(0, memcmp("012345", object1.getKey(), 6));        // key
+    EXPECT_EQ("abcdef", string(reinterpret_cast<const char*>(
+                               object1.getData()), 6));          // value
 
     // The second object is not returned because it would have lived
     // on the part of the pre-merge tablet that we (pretended to have)
@@ -455,34 +463,24 @@
 }
 
 TEST_F(MasterServiceTest, getHeadOfLog) {
-<<<<<<< HEAD
-    EXPECT_EQ(Log::Position(0, 44), client->getHeadOfLog());
-    client->write(0, "0", 1, "abcdef", 6);
-    EXPECT_EQ(Log::Position(0, 79), client->getHeadOfLog());
-=======
-    EXPECT_EQ(LogPosition(0, 0),
+    EXPECT_EQ(Log::Position(0, 44),
               MasterClient::getHeadOfLog(context, masterServer->serverId));
     ramcloud->write(0, "0", 1, "abcdef", 6);
-    EXPECT_EQ(LogPosition(0, 99),
+    EXPECT_EQ(Log::Position(0, 79),
               MasterClient::getHeadOfLog(context, masterServer->serverId));
->>>>>>> 727d6419
 }
 
 TEST_F(MasterServiceTest, recover_basics) {
-    const uint32_t segmentSize = backup1Config.segmentSize;
-    char* segMem =
-        static_cast<char*>(Memory::xmemalign(HERE, segmentSize, segmentSize));
+//    const uint32_t segmentSize = backup1Config.segmentSize;
     ServerId serverId(123, 0);
-    foreach (auto* server, cluster.servers)
+    foreach (auto* server, cluster.servers) {
         context.serverList->add(server->serverId, server->config.localLocator,
                        server->config.services, 100);
-<<<<<<< HEAD
-    ReplicaManager mgr(context, serverList, serverId, 1, NULL);
+    }
+
+    ReplicaManager mgr(context, *context.serverList, serverId, 1);
 
 #if 0 // Won't work now that Segments don't control replication.
-=======
-    ReplicaManager mgr(context, *context.serverList, serverId, 1);
->>>>>>> 727d6419
     Segment segment(123, 87, segMem, segmentSize, &mgr);
     segment.sync();
 #endif
@@ -529,29 +527,18 @@
         "recover: Reporting completion of recovery 10 | "
         "recoveryMasterFinished: called by masterId 2 with 4 tablets",
         TestLog::get()));
-    free(segMem);
 }
 
 TEST_F(MasterServiceTest, removeIfFromUnknownTablet) {
-<<<<<<< HEAD
-    coordinator->createTable("table");
-    uint64_t tableId = coordinator->getTableId("table");
+    ramcloud->createTable("table");
+    uint64_t tableId = ramcloud->getTableId("table");
     Key key(tableId, "1", 1); 
     HashTable::Reference reference;
 
-    client->write(tableId, "1", 1, NULL, 0);
+    ramcloud->write(tableId, "1", 1, "");
 
     bool success = service->objectMap.lookup(key, reference);
     EXPECT_TRUE(success);
-=======
-    const char* key = "1";
-    const uint32_t keyLength = 1;
-    ramcloud->createTable("table");
-    uint64_t tableId = ramcloud->getTableId("table");
-    ramcloud->write(tableId, key, keyLength, "");
-    auto handle = service->objectMap.lookup(tableId, key, keyLength);
-    EXPECT_TRUE(service->objectMap.lookup(tableId, key, keyLength));
->>>>>>> 727d6419
 
     EXPECT_TRUE(service->getTable(key) != NULL);
     removeObjectIfFromUnknownTablet(reference, service);
@@ -584,16 +571,14 @@
     char* segMem =
         static_cast<char*>(Memory::xmemalign(HERE, segmentSize, segmentSize));
     ServerId serverId(123, 0);
-    foreach (auto* server, cluster.servers)
+    foreach (auto* server, cluster.servers) {
         context.serverList->add(server->serverId, server->config.localLocator,
                        server->config.services, 100);
-<<<<<<< HEAD
-    ReplicaManager mgr(context, serverList, serverId, 1, NULL);
+    }
+
+    ReplicaManager mgr(context, *context.serverList, serverId, 1);
 
 #if 0   // Doesn't work anymore when segments don't know of replication.
-=======
-    ReplicaManager mgr(context, *context.serverList, serverId, 1);
->>>>>>> 727d6419
     Segment __(123, 88, segMem, segmentSize, &mgr);
     __.sync();
 #endif
@@ -890,13 +875,8 @@
     len = buildRecoverySegment(seg, segLen, t4);
     service->recoverSegment(0, seg, len);
     service->removeTombstones();
-<<<<<<< HEAD
     EXPECT_FALSE(service->objectMap.lookup(key6, reference));
-    EXPECT_THROW(client->read(0, "key6", 4, &value),
-=======
-    EXPECT_TRUE(NULL == service->objectMap.lookup(0, "key6", 4));
     EXPECT_THROW(ramcloud->read(0, "key6", 4, &value),
->>>>>>> 727d6419
                  ObjectDoesntExistException);
 
     Key key7(0, "key7", 4);
@@ -908,13 +888,8 @@
     len = buildRecoverySegment(seg, segLen, t5);
     service->recoverSegment(0, seg, len);
     service->removeTombstones();
-<<<<<<< HEAD
     EXPECT_FALSE(service->objectMap.lookup(key7, reference));
-    EXPECT_THROW(client->read(0, "key7", 4, &value),
-=======
-    EXPECT_TRUE(NULL == service->objectMap.lookup(0, "key7", 4));
     EXPECT_THROW(ramcloud->read(0, "key7", 4, &value),
->>>>>>> 727d6419
                  ObjectDoesntExistException);
 
     // Case 2a: Newer tombstone already there; ignore.
@@ -1374,44 +1349,28 @@
 }
 
 TEST_F(MasterServiceTest, receiveMigrationData) {
-<<<<<<< HEAD
     Segment s;
 
-    client->prepForMigration(5, 1000, 2000, 0, 0);
+    MasterClient::prepForMigration(context, masterServer->serverId,
+                                   5, 1000, 2000, 0, 0);
 
     TestLog::Enable _(receiveMigrationDataFilter);
 
-    EXPECT_THROW(client->receiveMigrationData(6, 0, s),
+    EXPECT_THROW(MasterClient::receiveMigrationData(context,
+                                                    masterServer->serverId,
+                                                    6, 0, s),
         UnknownTableException);
     EXPECT_EQ("receiveMigrationData: migration data received for "
         "unknown tablet 6, firstKey 0", TestLog::get());
-    EXPECT_THROW(client->receiveMigrationData(5, 0, s),
-        UnknownTableException);
-
-    TestLog::reset();
-    EXPECT_THROW(client->receiveMigrationData(0, 0, s),
-=======
-    MasterClient::prepForMigration(context, masterServer->serverId,
-                                   5, 1000, 2000, 0, 0);
-
-    TestLog::Enable _(receiveMigrationDataFilter);
-
     EXPECT_THROW(MasterClient::receiveMigrationData(context,
                                                     masterServer->serverId,
-                                                    6, 0, NULL, 0),
-        UnknownTableException);
-    EXPECT_EQ("receiveMigrationData: migration data received for "
-        "unknown tablet 6, firstKeyHash 0", TestLog::get());
-    EXPECT_THROW(MasterClient::receiveMigrationData(context,
-                                                    masterServer->serverId,
-                                                    5, 0, NULL, 0),
+                                                    5, 0, s),
         UnknownTableException);
 
     TestLog::reset();
     EXPECT_THROW(MasterClient::receiveMigrationData(context,
                                                     masterServer->serverId,
-                                                    0, 0, NULL, 0),
->>>>>>> 727d6419
+                                                    0, 0, s),
         InternalError);
     EXPECT_EQ("receiveMigrationData: migration data received for tablet "
         "not in the RECOVERING state (state = NORMAL)!", TestLog::get());
@@ -1419,14 +1378,14 @@
     Key key(5, "wee!", 4);
     Object o(key, "watch out for the migrant object", 32, 0, 0);
 
-<<<<<<< HEAD
     Buffer buffer;
     o.serializeToBuffer(buffer);
 
     s.append(LOG_ENTRY_TYPE_OBJ, buffer);
     s.close();
 
-    client->receiveMigrationData(5, 1000, s);
+    MasterClient::receiveMigrationData(context, masterServer->serverId,
+                                       5, 1000, s);
 
     LogEntryType logType;
     Buffer logBuffer;
@@ -1437,15 +1396,6 @@
     EXPECT_EQ(0, memcmp(logObject.getData(),
                         "watch out for the migrant object",
                         32));
-=======
-    MasterClient::receiveMigrationData(context, masterServer->serverId,
-                                       5, 1000, alignedBuf,
-                                       sizeof(alignedBuf));
-    LogEntryHandle h = service->objectMap.lookup(5, "wee!", 4);
-    EXPECT_TRUE(h != NULL);
-    EXPECT_EQ(0, strcmp(h->userData<Object>()->getData(),
-         "watch out for the migrant object"));
->>>>>>> 727d6419
 }
 
 TEST_F(MasterServiceTest, write_basics) {
@@ -1629,21 +1579,16 @@
     Key key(0, "key0", 4);
     uint64_t version;
 
-<<<<<<< HEAD
-    client->write(key.getTableId(),
-                  key.getStringKey(),
-                  key.getStringKeyLength(),
-                  "item0", 5, NULL, &version);
+    ramcloud->write(key.getTableId(),
+                    key.getStringKey(),
+                    key.getStringKeyLength(),
+                    "item0", 5, NULL, &version);
 
     LogEntryType type;
     Buffer buffer;
     bool success = service->lookup(key, type, buffer);
     EXPECT_TRUE(success);
 
-=======
-    ramcloud->write(tableId, key, keyLength, "item0", 5, NULL, &version);
-    LogEntryHandle logObj = service->objectMap.lookup(tableId, key, keyLength);
->>>>>>> 727d6419
     // Object exists
     EXPECT_EQ(LOG_ENTRY_TYPE_OBJ, type);
     EXPECT_TRUE(service->checkLiveness(type, buffer));
@@ -1653,27 +1598,20 @@
     Key key(0, "key0", 4);
     uint64_t version;
 
-<<<<<<< HEAD
-    client->write(key.getTableId(),
-                  key.getStringKey(),
-                  key.getStringKeyLength(),
-                  "item0", 5, NULL, &version);
+    ramcloud->write(key.getTableId(),
+                    key.getStringKey(),
+                    key.getStringKeyLength(),
+                    "item0", 5, NULL, &version);
 
     LogEntryType type;
     Buffer buffer;
     bool success = service->lookup(key, type, buffer);
     EXPECT_TRUE(success);
 
-    client->remove(key.getTableId(),
-                   key.getStringKey(),
-                   key.getStringKeyLength());
-
-=======
-    ramcloud->write(tableId, key, keyLength, "item0", 5, NULL, &version);
-    LogEntryHandle logObj = service->objectMap.lookup(tableId, key, keyLength);
-
-    ramcloud->remove(tableId, key, keyLength);
->>>>>>> 727d6419
+    ramcloud->remove(key.getTableId(),
+                     key.getStringKey(),
+                     key.getStringKeyLength());
+
     // Object does not exist
     EXPECT_EQ(LOG_ENTRY_TYPE_OBJ, type);
     EXPECT_FALSE(service->checkLiveness(type, buffer));
@@ -1683,40 +1621,30 @@
     Key key(0, "key0", 4);
     uint64_t version;
 
-<<<<<<< HEAD
-    client->write(key.getTableId(),
-                  key.getStringKey(),
-                  key.getStringKeyLength(),
-                  "item0", 5, NULL, &version);
+    ramcloud->write(key.getTableId(),
+                    key.getStringKey(),
+                    key.getStringKeyLength(),
+                    "item0", 5, NULL, &version);
 
     LogEntryType type;
     Buffer buffer;
     bool success = service->lookup(key, type, buffer);
     EXPECT_TRUE(success);
-=======
-    ramcloud->write(tableId, key, keyLength, "item0", 5, NULL, &version);
-    LogEntryHandle logObj1 = service->objectMap.lookup(tableId, key, keyLength);
->>>>>>> 727d6419
 
     // Object referenced by logObj1 exists
     EXPECT_EQ(LOG_ENTRY_TYPE_OBJ, type);
     EXPECT_TRUE(service->checkLiveness(type, buffer));
 
-    client->write(key.getTableId(),
-                  key.getStringKey(),
-                  key.getStringKeyLength(),
-                  "item0-v2", 5, NULL, &version);
+    ramcloud->write(key.getTableId(),
+                    key.getStringKey(),
+                    key.getStringKeyLength(),
+                    "item0-v2", 5, NULL, &version);
     LogEntryType type2;
     Buffer buffer2;
     success = service->lookup(key, type2, buffer2);
 
-<<<<<<< HEAD
     // Object referenced by logObj1 does not exist anymore
     EXPECT_FALSE(service->checkLiveness(type, buffer));
-=======
-    ramcloud->write(tableId, key, keyLength, "item0-v2", 8, NULL, &version);
-    LogEntryHandle logObj2 = service->objectMap.lookup(tableId, key, keyLength);
->>>>>>> 727d6419
 
     // Object referenced by logObj2 exists
     EXPECT_EQ(LOG_ENTRY_TYPE_OBJ, type2);
@@ -1724,45 +1652,27 @@
 }
 
 TEST_F(MasterServiceTest, objectLivenessCallback_tableDoesntExist) {
-<<<<<<< HEAD
-    coordinator->createTable("table1");
-    uint64_t tableId = coordinator->getTableId("table1");
+    ramcloud->createTable("table1");
+    uint64_t tableId = ramcloud->getTableId("table1");
     Key key(tableId, "key0", 4);
     uint64_t version;
 
-    client->write(key.getTableId(),
-                  key.getStringKey(),
-                  key.getStringKeyLength(),
-                  "item0", 5, NULL, &version);
+    ramcloud->write(key.getTableId(),
+                    key.getStringKey(),
+                    key.getStringKeyLength(),
+                    "item0", 5, NULL, &version);
 
     LogEntryType type;
     Buffer buffer;
     bool success = service->lookup(key, type, buffer);
     EXPECT_TRUE(success);
     EXPECT_EQ(LOG_ENTRY_TYPE_OBJ, type);
-=======
-    const LogTypeInfo *cb = service->log.getTypeInfo(LOG_ENTRY_TYPE_OBJ);
-    ASSERT_TRUE(cb != NULL);
-
-    ramcloud->createTable("table1");
-    uint64_t tableId = ramcloud->getTableId("table1");
-    const char* key = "key0";
-    uint16_t keyLength = downCast<uint16_t>(strlen(key));
-    uint64_t version;
-
-    ramcloud->write(tableId, key, keyLength, "item0", 5, NULL, &version);
-    LogEntryHandle logObj = service->objectMap.lookup(tableId, key, keyLength);
->>>>>>> 727d6419
 
     // Object exists
     EXPECT_TRUE(service->checkLiveness(type, buffer));
 
-<<<<<<< HEAD
-    coordinator->dropTable("table1");
-
-=======
     ramcloud->dropTable("table1");
->>>>>>> 727d6419
+
     // Object is not live since table does not exist anymore
     EXPECT_FALSE(service->checkLiveness(type, buffer));
 }
@@ -1771,15 +1681,10 @@
     Key key(0, "key0", 4);
     uint64_t version;
 
-<<<<<<< HEAD
-    client->write(key.getTableId(),
-                  key.getStringKey(),
-                  key.getStringKeyLength(),
-                  "item0", 5, NULL, &version);
-=======
-    ramcloud->write(tableId, key, keyLength, data, dataLength, NULL, &version);
-    LogEntryHandle logObj1 = service->objectMap.lookup(tableId, key, keyLength);
->>>>>>> 727d6419
+    ramcloud->write(key.getTableId(),
+                    key.getStringKey(),
+                    key.getStringKeyLength(),
+                    "item0", 5, NULL, &version);
 
     LogEntryType oldType;
     Buffer oldBuffer; 
@@ -1830,15 +1735,10 @@
     Key key(0, "key0", 4);
     uint64_t version;
 
-<<<<<<< HEAD
-    client->write(key.getTableId(),
-                  key.getStringKey(),
-                  key.getStringKeyLength(),
-                  "item0", 5, NULL, &version);
-=======
-    ramcloud->write(tableId, key, keyLength, "item0", 5, NULL, &version);
-    LogEntryHandle logObj = service->objectMap.lookup(tableId, key, keyLength);
->>>>>>> 727d6419
+    ramcloud->write(key.getTableId(),
+                    key.getStringKey(),
+                    key.getStringKeyLength(),
+                    "item0", 5, NULL, &version);
 
     LogEntryType type;
     Buffer buffer;
@@ -1849,13 +1749,9 @@
     table->objectCount++;
     table->objectBytes += buffer.getTotalLength();
 
-<<<<<<< HEAD
-    client->remove(key.getTableId(),
-                   key.getStringKey(),
-                   key.getStringKeyLength());
-=======
-    ramcloud->remove(tableId, key, keyLength);
->>>>>>> 727d6419
+    ramcloud->remove(key.getTableId(),
+                     key.getStringKey(),
+                     key.getStringKeyLength());
 
     HashTable::Reference dummyReference;
     uint64_t initialTotalTrackedBytes = table->objectBytes;
@@ -1870,15 +1766,10 @@
     Key key(0, "key0", 4);
     uint64_t version;
 
-<<<<<<< HEAD
-    client->write(key.getTableId(),
-                  key.getStringKey(),
-                  key.getStringKeyLength(),
-                  "item0", 5, NULL, &version);
-=======
-    ramcloud->write(tableId, key, keyLength, "item0", 5, NULL, &version);
-    LogEntryHandle logObj1 = service->objectMap.lookup(tableId, key, keyLength);
->>>>>>> 727d6419
+    ramcloud->write(key.getTableId(),
+                    key.getStringKey(),
+                    key.getStringKeyLength(),
+                    "item0", 5, NULL, &version);
 
     LogEntryType type;
     Buffer buffer;
@@ -1888,14 +1779,10 @@
     table->objectCount++;
     table->objectBytes += buffer.getTotalLength();
 
-<<<<<<< HEAD
-    client->write(key.getTableId(),
-                  key.getStringKey(),
-                  key.getStringKeyLength(),
-                  "item0-v2", 8, NULL, &version);
-=======
-    ramcloud->write(tableId, key, keyLength, "item0-v2", 8, NULL, &version);
->>>>>>> 727d6419
+    ramcloud->write(key.getTableId(),
+                    key.getStringKey(),
+                    key.getStringKeyLength(),
+                    "item0-v2", 8, NULL, &version);
 
     HashTable::Reference dummyReference;
     uint64_t initialTotalTrackedBytes = table->objectBytes;
@@ -1917,19 +1804,10 @@
     Key key(0, "key0", 4);
     uint64_t version;
 
-<<<<<<< HEAD
-    client->write(key.getTableId(),
-                  key.getStringKey(),
-                  key.getStringKeyLength(),
-                  "item0", 5, NULL, &version);
-=======
-    ramcloud->write(tableId, key, keyLength, "item0", 5, NULL, &version);
-    LogEntryHandle logObj = service->objectMap.lookup(tableId, key, keyLength);
-    const Object *obj = logObj->userData<Object>();
-
-    DECLARE_OBJECTTOMBSTONE(tomb, obj->keyLength,
-                                  service->log.getSegmentId(obj), obj);
->>>>>>> 727d6419
+    ramcloud->write(key.getTableId(),
+                    key.getStringKey(),
+                    key.getStringKeyLength(),
+                    "item0", 5, NULL, &version);
 
     LogEntryType type;
     Buffer buffer;
@@ -2091,38 +1969,23 @@
 TEST_F(MasterRecoverTest, recover) {
     MasterService* master = createMasterService();
 
-<<<<<<< HEAD
     // Give them a name so that freeSegment doesn't get called on
     // destructor until after the test.
     ServerId serverId(99, 0);
     ServerList serverList(context);
-    serverList.add(backup1Id, "mock:host=backup1", {BACKUP_SERVICE,
-                                                    MEMBERSHIP_SERVICE}, 100);
-    ReplicaManager mgr(context, serverList, serverId, 1, NULL);
-
-#if 0   // Broken now that segments don't deal with replication.
-=======
-    char* segMem1 = static_cast<char*>(Memory::xmemalign(HERE, segmentSize,
-                                                         segmentSize));
-    ServerId serverId(99, 0);
-    ServerList serverList(context);
     serverList.add(backup1Id, "mock:host=backup1",
-                   {WireFormat::BACKUP_SERVICE,
-                    WireFormat::MEMBERSHIP_SERVICE},
+                   {WireFormat::BACKUP_SERVICE, WireFormat::MEMBERSHIP_SERVICE},
                    100);
     ReplicaManager mgr(context, serverList, serverId, 1);
->>>>>>> 727d6419
+
+#if 0   // Broken now that segments don't deal with replication.
     Segment s1(99, 87, segMem1, segmentSize, &mgr);
     s1.close();
     char* segMem2 = static_cast<char*>(Memory::xmemalign(HERE, segmentSize,
                                                          segmentSize));
     Segment s2(99, 88, segMem2, segmentSize, &mgr);
-<<<<<<< HEAD
     s2.close(NULL);
 #endif
-=======
-    s2.close();
->>>>>>> 727d6419
 
     ProtoBuf::Tablets tablets;
     createTabletList(tablets);
