--- conflicted
+++ resolved
@@ -21,131 +21,21 @@
 
 namespace RAMCloud {
 
-<<<<<<< HEAD
-/**
- * Unit tests for Recovery.
- */
-class RecoveryTest : public ::testing::Test {
-  public:
-
-    /**
-     * Used to control precise timing of destruction of the Segment object
-     * which implicitly calls freeSegment.
-     */
-    struct WriteValidSegment {
-        ServerList serverList;
-        ServerId masterId;
-        ReplicaManager* mgr;
-        void *segMem;
-        Segment* seg;
-
-        WriteValidSegment(Context& context,
-                          ServerId serverId,
-                          uint64_t segmentId,
-                          vector<uint64_t> digestIds,
-                          const uint32_t segmentSize,
-                          const vector<const char*> locators,
-                          bool close)
-            : serverList(context)
-            , masterId(serverId)
-            , mgr()
-            , segMem()
-            , seg()
-        {
-            // TODO(ongaro): Jesus, this is the moral equivalent of linking
-            // with libhphp.a.
-
-            mgr = new ReplicaManager(context, serverList, masterId,
-                                     downCast<uint32_t>(locators.size()), NULL);
-            foreach (const auto& locator, locators) {
-                size_t len = strlen(locator);
-                uint32_t backupId =
-                    boost::lexical_cast<uint32_t>(locator[len - 1]);
-                serverList.add(ServerId(backupId, 0), locator,
-                               {BACKUP_SERVICE}, 100);
-            }
-
-            segMem = Memory::xmemalign(HERE, segmentSize, segmentSize);
-            seg = new Segment(masterId.getId(), segmentId,
-                              segMem, segmentSize, mgr);
-
-            char temp[LogDigest::getBytesFromCount(
-                                        downCast<uint32_t>(digestIds.size()))];
-            LogDigest ld(downCast<uint32_t>(digestIds.size()),
-                         temp,
-                         downCast<uint32_t>(sizeof(temp)));
-            for (unsigned int i = 0; i < digestIds.size(); i++)
-                ld.addSegment(digestIds[i]);
-            seg->append(LOG_ENTRY_TYPE_LOGDIGEST, temp,
-                        downCast<uint32_t>(sizeof(temp)));
-
-            if (close)
-                seg->close(NULL);
-        }
-
-        ~WriteValidSegment()
-        {
-            delete seg;
-            free(segMem);
-            delete mgr;
-        }
-
-        DISALLOW_COPY_AND_ASSIGN(WriteValidSegment);
-    };
-
+using namespace RecoveryInternal; // NOLINT
+
+struct RecoveryTest : public ::testing::Test {
     Context context;
-    Tub<MockCluster> cluster;
-    std::unique_ptr<BackupClient> backup1;
-    std::unique_ptr<BackupClient> backup2;
-    std::unique_ptr<BackupClient> backup3;
-    CoordinatorServerList* serverList;
-    const uint32_t segmentSize;
-    vector<WriteValidSegment*> segmentsToFree;
-=======
-using namespace RecoveryInternal; // NOLINT
-
-struct RecoveryTest : public ::testing::Test {
     TaskQueue taskQueue;
     RecoveryTracker tracker;
     ProtoBuf::Tablets tablets;
->>>>>>> 156a925b
 
     RecoveryTest()
-<<<<<<< HEAD
         : context()
-        , cluster()
-        , backup1()
-        , backup2()
-        , backup3()
-        , serverList()
-        , segmentSize(1 << 16)
-        , segmentsToFree()
+        , taskQueue()
+        , tracker(context)
+        , tablets()
     {
         Logger::get().setLogLevels(SILENT_LOG_LEVEL);
-
-        cluster.construct(context);
-
-        ServerConfig config = ServerConfig::forTesting();
-        config.services = {BACKUP_SERVICE, MEMBERSHIP_SERVICE};
-        config.backup.numSegmentFrames = 3;
-        config.segmentSize = segmentSize;
-        config.localLocator = "mock:host=backup1";
-        backup1 = cluster->get<BackupClient>(cluster->addServer(config));
-
-        config.localLocator = "mock:host=backup2";
-        backup2 = cluster->get<BackupClient>(cluster->addServer(config));
-
-        config.localLocator = "mock:host=backup3";
-        backup3 = cluster->get<BackupClient>(cluster->addServer(config));
-
-        serverList = &cluster->coordinator->serverList;
-=======
-        : taskQueue()
-        , tracker()
-        , tablets()
-    {
-        Context::get().logger->setLogLevels(SILENT_LOG_LEVEL);
->>>>>>> 156a925b
     }
 
     /**
@@ -173,28 +63,6 @@
     DISALLOW_COPY_AND_ASSIGN(RecoveryTest);
 };
 
-<<<<<<< HEAD
-TEST_F(RecoveryTest, buildSegmentIdToBackups) {
-    MockRandom _(1);
-    // Two segs on backup1, one that overlaps with backup2
-    segmentsToFree.push_back(
-        new WriteValidSegment(context,
-            ServerId(99, 0), 88, { 88 },
-            segmentSize, {"mock:host=backup1"}, true));
-    segmentsToFree.push_back(
-        new WriteValidSegment(context,
-            ServerId(99, 0), 89, { 88, 89 },
-            segmentSize, {"mock:host=backup1"}, false));
-    // One seg on backup2
-    segmentsToFree.push_back(
-        new WriteValidSegment(context,
-            ServerId(99, 0), 88, { 88 },
-            segmentSize, {"mock:host=backup2"}, true));
-    // Zero segs on backup3
-
-    ProtoBuf::Tablets tablets;
-    Recovery recovery(context, ServerId(99), tablets, *serverList);
-=======
 namespace {
 /**
  * Helper for filling-in a log digest in a startReadingData result.
@@ -278,7 +146,6 @@
     Recovery recovery(taskQueue, &tracker, NULL, ServerId(99), tablets, 0lu);
     recovery.testingBackupStartTaskSendCallback = &callback;
     recovery.startBackups();
->>>>>>> 156a925b
     EXPECT_EQ((vector<RecoverRpc::Replica> {
                     { 1, 88 },
                     { 2, 88 },
@@ -287,41 +154,6 @@
               recovery.replicaMap);
 }
 
-<<<<<<< HEAD
-TEST_F(RecoveryTest, buildSegmentIdToBackups_secondariesEarlyInSomeList) {
-    // Two segs on backup1, one that overlaps with backup2
-    segmentsToFree.push_back(
-        new WriteValidSegment(context,
-            ServerId(99, 0), 88, { 88 },
-            segmentSize, {"mock:host=backup1"}, true));
-    segmentsToFree.push_back(
-        new WriteValidSegment(context,
-            ServerId(99, 0), 89, { 88, 89 },
-            segmentSize, {"mock:host=backup1"}, true));
-    // One seg on backup2
-    segmentsToFree.push_back(
-        new WriteValidSegment(context,
-            ServerId(99, 0), 88, { 88 },
-            segmentSize, {"mock:host=backup2"}, true));
-    // Zero segs on backup3
-    // Add one more primary to backup1
-    // Add a primary/secondary segment pair to backup2 and backup3
-    // No matter which host its placed on it appears earlier in the
-    // segment list of 2 or 3 than the latest primary on 1 (which is
-    // in slot 3).  Check to make sure the code prevents this secondary
-    // from showing up before any primary in the list.
-    segmentsToFree.push_back(
-        new WriteValidSegment(context,
-            ServerId(99, 0), 90, { 88, 89, 90 },
-            segmentSize, {"mock:host=backup1"}, true));
-    segmentsToFree.push_back(
-        new WriteValidSegment(context,
-            ServerId(99, 0), 91, { 88, 89, 90, 91 },
-            segmentSize, {"mock:host=backup2", "mock:host=backup3"}, false));
-
-    ProtoBuf::Tablets tablets;
-    Recovery recovery(context, ServerId(99), tablets, *serverList);
-=======
 TEST_F(RecoveryTest, startBackups_secondariesEarlyInSomeList) {
     // See buildReplicaMap test for info about how the callback is used.
     struct Cb : public BackupStartTask::TestingCallback {
@@ -360,7 +192,6 @@
     return s == "startBackups";
 }
 }
->>>>>>> 156a925b
 
 TEST_F(RecoveryTest, startBackups_noLogDigestFound) {
     BackupStartTask::TestingCallback callback; // No-op callback.
@@ -443,47 +274,6 @@
 
     Tub<BackupStartTask> tasks[1];
     ProtoBuf::Tablets tablets;
-<<<<<<< HEAD
-    Recovery recovery(context, ServerId(99), tablets, serverList);
-
-    vector<Recovery::SegmentAndDigestTuple> oldDigestList =
-        recovery.digestList;
-    EXPECT_EQ(1, oldDigestList.size());
-
-    // no head is very bad news.
-    recovery.digestList.clear();
-    EXPECT_THROW(recovery.verifyCompleteLog(), Exception);
-
-    // ensure the newest head is chosen
-    recovery.digestList = oldDigestList;
-    recovery.digestList.push_back({ oldDigestList[0].segmentId + 1,
-        oldDigestList[0].segmentLength,
-        oldDigestList[0].logDigest.getRawPointer(),
-        oldDigestList[0].logDigest.getBytes() });
-    recovery.verifyCompleteLog();
-    EXPECT_EQ("verifyCompleteLog: Segment 90 of length "
-        "64 bytes is the head of the log", TestLog::get());
-
-    // ensure the longest newest head is chosen
-    TestLog::reset();
-    recovery.digestList.push_back({ oldDigestList[0].segmentId + 1,
-        oldDigestList[0].segmentLength + 1,
-        oldDigestList[0].logDigest.getRawPointer(),
-        oldDigestList[0].logDigest.getBytes() });
-    recovery.verifyCompleteLog();
-    EXPECT_EQ("verifyCompleteLog: Segment 90 of length "
-        "65 bytes is the head of the log", TestLog::get());
-
-    // ensure we log missing segments
-    TestLog::reset();
-    recovery.segmentMap.erase(88);
-    recovery.verifyCompleteLog();
-    EXPECT_EQ("verifyCompleteLog: Segment 90 of length 65 bytes "
-        "is the head of the log | verifyCompleteLog: Segment 88 is missing!"
-        " | verifyCompleteLog: 1 segments in the digest, but not obtained "
-        "from backups!", TestLog::get());
-#endif
-=======
     Recovery* null = NULL;
     tasks[0].construct(null, ServerId(2, 0), ServerId(1, 0), tablets, 0);
     auto& segments = tasks[0]->result.segmentIdAndLength;
@@ -498,7 +288,6 @@
             "from backups", TestLog::get());
     segments = {{10, 0}, {11, 0}, {12, 0}};
     EXPECT_TRUE(verifyLogComplete(tasks, 1, digest));
->>>>>>> 156a925b
 }
 
 TEST_F(RecoveryTest, findLogDigest) {
@@ -542,64 +331,6 @@
               reinterpret_cast<char*>(std::get<2>(*digest).ldd));
 }
 
-<<<<<<< HEAD
-TEST_F(RecoveryTest, start) {
-    MockRandom __(1);
-
-    // Two segs on backup1, one that overlaps with backup2
-    segmentsToFree.push_back(
-        new WriteValidSegment(context,
-            ServerId(99, 0), 88, { 88 },
-            segmentSize, {"mock:host=backup1"}, true));
-    segmentsToFree.push_back(
-        new WriteValidSegment(context,
-            ServerId(99, 0), 89, { 88, 89 },
-            segmentSize, {"mock:host=backup1"}, false));
-    // One seg on backup2
-    segmentsToFree.push_back(
-        new WriteValidSegment(context,
-            ServerId(99, 0), 88, { 88 },
-            segmentSize, {"mock:host=backup2"}, true));
-    // Zero segs on backup3
-
-    ServerConfig config = ServerConfig::forTesting();
-    config.services = {MASTER_SERVICE, MEMBERSHIP_SERVICE};
-    config.localLocator = "mock:host=master1";
-    cluster->addServer(config);
-    config.localLocator = "mock:host=master2";
-    cluster->addServer(config);
-
-    ProtoBuf::Tablets tablets; {
-        ProtoBuf::Tablets::Tablet& tablet(*tablets.add_tablet());
-        tablet.set_table_id(123);
-        tablet.set_start_key_hash(0);
-        tablet.set_end_key_hash(9);
-        tablet.set_state(ProtoBuf::Tablets::Tablet::RECOVERING);
-        tablet.set_user_data(0); // partition 0
-        tablet.set_ctime_log_head_id(0);
-        tablet.set_ctime_log_head_offset(0);
-    }{
-        ProtoBuf::Tablets::Tablet& tablet(*tablets.add_tablet());
-        tablet.set_table_id(123);
-        tablet.set_start_key_hash(20);
-        tablet.set_end_key_hash(29);
-        tablet.set_state(ProtoBuf::Tablets::Tablet::RECOVERING);
-        tablet.set_user_data(0); // partition 0
-        tablet.set_ctime_log_head_id(0);
-        tablet.set_ctime_log_head_offset(0);
-    }{
-        ProtoBuf::Tablets::Tablet& tablet(*tablets.add_tablet());
-        tablet.set_table_id(123);
-        tablet.set_start_key_hash(10);
-        tablet.set_end_key_hash(19);
-        tablet.set_state(ProtoBuf::Tablets::Tablet::RECOVERING);
-        tablet.set_user_data(1); // partition 1
-        tablet.set_ctime_log_head_id(0);
-        tablet.set_ctime_log_head_offset(0);
-    }
-
-    Recovery recovery(context, ServerId(99), tablets, *serverList);
-=======
 TEST_F(RecoveryTest, buildReplicaMap) {
     Tub<BackupStartTask> tasks[2];
     ProtoBuf::Tablets tablets;
@@ -641,7 +372,6 @@
                }),
               replicaMap);
 }
->>>>>>> 156a925b
 
 TEST_F(RecoveryTest, buildReplicaMap_badReplicas) {
     Tub<BackupStartTask> tasks[1];
@@ -765,69 +495,6 @@
     EXPECT_FALSE(recovery.wasCompletelySuccessful());
 }
 
-<<<<<<< HEAD
-TEST_F(RecoveryTest, start_notEnoughMasters) {
-    ServerConfig config = ServerConfig::forTesting();
-    config.services = {MASTER_SERVICE};
-    config.localLocator = "mock:host=master1";
-    cluster->addServer(config);
-    config.localLocator = "mock:host=master2";
-    cluster->addServer(config);
-
-    // Two segs on backup1, one that overlaps with backup2
-    segmentsToFree.push_back(
-        new WriteValidSegment(context,
-            ServerId(99, 0), 88, { 88 },
-            segmentSize, {"mock:host=backup1"}, true));
-    segmentsToFree.push_back(
-        new WriteValidSegment(context,
-            ServerId(99, 0), 89, { 88, 89 },
-            segmentSize, {"mock:host=backup1"}, false));
-    // One seg on backup2
-    segmentsToFree.push_back(
-        new WriteValidSegment(context,
-            ServerId(99, 0), 88, { 88 },
-            segmentSize, {"mock:host=backup2"}, true));
-    // Zero segs on backup3
-
-    // Constructor should have created two masters.
-    EXPECT_EQ(2U, cluster->coordinator->serverList.masterCount());
-
-    ProtoBuf::Tablets tablets; {
-        ProtoBuf::Tablets::Tablet& tablet(*tablets.add_tablet());
-        tablet.set_table_id(123);
-        tablet.set_start_key_hash(0);
-        tablet.set_end_key_hash(9);
-        tablet.set_state(ProtoBuf::Tablets::Tablet::RECOVERING);
-        tablet.set_user_data(0); // partition 0
-        tablet.set_ctime_log_head_id(0);
-        tablet.set_ctime_log_head_offset(0);
-    }{
-        ProtoBuf::Tablets::Tablet& tablet(*tablets.add_tablet());
-        tablet.set_table_id(123);
-        tablet.set_start_key_hash(10);
-        tablet.set_end_key_hash(19);
-        tablet.set_state(ProtoBuf::Tablets::Tablet::RECOVERING);
-        tablet.set_user_data(1); // partition 1
-        tablet.set_ctime_log_head_id(0);
-        tablet.set_ctime_log_head_offset(0);
-    }{
-        ProtoBuf::Tablets::Tablet& tablet(*tablets.add_tablet());
-        tablet.set_table_id(123);
-        tablet.set_start_key_hash(20);
-        tablet.set_end_key_hash(29);
-        tablet.set_state(ProtoBuf::Tablets::Tablet::RECOVERING);
-        tablet.set_user_data(2); // partition 2
-        tablet.set_ctime_log_head_id(0);
-        tablet.set_ctime_log_head_offset(0);
-    }
-
-    Recovery recovery(context, ServerId(99), tablets,
-            *serverList);
-    MockRandom __(1); // triggers deterministic rand().
-    TestLog::Enable _(&getRecoveryDataFilter);
-    EXPECT_THROW(recovery.start(), FatalError);
-=======
 TEST_F(RecoveryTest, recoveryMasterFinished) {
     addServersToTracker(3, {MASTER_SERVICE});
     Recovery recovery(taskQueue, &tracker, NULL, {99, 0}, tablets, 0lu);
@@ -867,7 +534,6 @@
     recovery.testingBackupEndTaskSendCallback = &callback;
     recovery.broadcastRecoveryComplete();
     EXPECT_EQ(3, callback.callCount);
->>>>>>> 156a925b
 }
 
 } // namespace RAMCloud