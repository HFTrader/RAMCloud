/* Copyright (c) 2011 Stanford University
 *
 * Permission to use, copy, modify, and distribute this software for any
 * purpose with or without fee is hereby granted, provided that the above
 * copyright notice and this permission notice appear in all copies.
 *
 * THE SOFTWARE IS PROVIDED "AS IS" AND THE AUTHOR(S) DISCLAIM ALL WARRANTIES
 * WITH REGARD TO THIS SOFTWARE INCLUDING ALL IMPLIED WARRANTIES OF
 * MERCHANTABILITY AND FITNESS. IN NO EVENT SHALL AUTHORS BE LIABLE FOR
 * ANY SPECIAL, DIRECT, INDIRECT, OR CONSEQUENTIAL DAMAGES OR ANY DAMAGES
 * WHATSOEVER RESULTING FROM LOSS OF USE, DATA OR PROFITS, WHETHER IN AN
 * ACTION OF CONTRACT, NEGLIGENCE OR OTHER TORTIOUS ACTION, ARISING OUT OF
 * OR IN CONNECTION WITH THE USE OR PERFORMANCE OF THIS SOFTWARE.
 */

#include "TestUtil.h"
#include "BackupService.h"
#include "BackupStorage.h"
#include "BindTransport.h"
#include "CoordinatorClient.h"
#include "CoordinatorService.h"
#include "ShortMacros.h"
#include "MasterClient.h"
#include "MasterService.h"
#include "StringKeyAdapter.h"

namespace RAMCloud {

class StringKeyAdapterTest : public ::testing::Test {
  public:
    StringKeyAdapterTest()
        : transport()
        , config()
        , coordinatorService()
        , coordinator()
        , masterService()
        , master()
        , client()
        , sk()
        , table()
    {
<<<<<<< HEAD
        Context::get().transportManager->registerMock(&transport);
=======
        transportManager.registerMock(&transport);
>>>>>>> c5b4a099
        coordinatorService.construct();
        transport.addService(*coordinatorService, "mock:host=coordinator");
        coordinator.construct("mock:host=coordinator");

        MasterService::sizeLogAndHashTable("16", "1", &config);
        config.localLocator = "mock:host=master";
        config.coordinatorLocator = "mock:host=coordinator";
        masterService.construct(config, coordinator.get(), 0);
        transport.addService(*masterService, "mock:host=master");
        masterService->init();
        master.construct(Context::get().transportManager->getSession(
                                                        "mock:host=master"));

        ProtoBuf::Tablets_Tablet& tablet(*masterService->tablets.add_tablet());
        tablet.set_table_id(0);
        tablet.set_start_object_id(0);
        tablet.set_end_object_id(~0UL);
        tablet.set_user_data(reinterpret_cast<uint64_t>(new Table(0)));

        client.construct(Context::get(), "mock:host=coordinator");
        sk.construct(*client);

        client->createTable("StringKeyAdapterTest");
        table = client->openTable("StringKeyAdapterTest");
    }

    ~StringKeyAdapterTest()
    {
        Context::get().transportManager->unregisterMock();
    }

    BindTransport transport;
    ServerConfig config;
    Tub<CoordinatorService> coordinatorService;
    Tub<CoordinatorClient> coordinator;
    Tub<MasterService> masterService;
    Tub<MasterClient> master;
    Tub<RamCloud> client;
    Tub<StringKeyAdapter> sk;
    uint32_t table;

    DISALLOW_COPY_AND_ASSIGN(StringKeyAdapterTest);
};

static const char* key = "ramcloud/users/stutsman/friends";
static const StringKeyAdapter::KeyLength keyLength =
    downCast<StringKeyAdapter::KeyLength>(strlen(key));
static const char* value = "ongaro, rumble";
static const uint32_t length = downCast<uint32_t>(strlen(value));

TEST_F(StringKeyAdapterTest, read)
{
    sk->write(table, key, keyLength, value, length);
    Buffer storedValue;
    sk->read(table, key, keyLength, storedValue);
    const void* valueRange = storedValue.getRange(0, length);
    // Cannot use STREQ, stored strings are not nul-terminated.
    EXPECT_TRUE(!memcmp(value, valueRange, length));
    EXPECT_EQ(length, storedValue.getTotalLength());
}

TEST_F(StringKeyAdapterTest, read_keyLengthMismatch)
{
    const auto hashedKey = StringKeyAdapter::hash(key, keyLength);
    // Put a value in the slot where we expect to find "key" that
    // has a 0-length key field and no other data.
    StringKeyAdapter::KeyLength zero = 0;
    client->write(table, hashedKey, &zero, sizeof(StringKeyAdapter::KeyLength));
    Buffer storedValue;
    EXPECT_THROW(sk->read(table, key, keyLength, storedValue),
                 ObjectDoesntExistException);
}

TEST_F(StringKeyAdapterTest, read_keyMismatch)
{
    const auto hashedKey = StringKeyAdapter::hash(key, keyLength);
    // Put a value in the slot where we expect to find "key" that
    // has the corrent length key field but with the wrong byte
    // string for the key.
    char messedObject[sizeof(StringKeyAdapter::KeyLength) + keyLength];
    memcpy(messedObject, &keyLength, sizeof(StringKeyAdapter::KeyLength));
    memcpy(messedObject + sizeof(StringKeyAdapter::KeyLength), key, keyLength);
    messedObject[sizeof(StringKeyAdapter::KeyLength)] = 'h';
    const uint32_t writeLength =
        downCast<uint32_t>(sizeof(StringKeyAdapter::KeyLength) + keyLength);
    client->write(table, hashedKey, messedObject, writeLength);
    Buffer storedValue;
    EXPECT_THROW(sk->read(table, key, keyLength, storedValue),
                 ObjectDoesntExistException);
}

TEST_F(StringKeyAdapterTest, remove)
{
    sk->write(table, key, keyLength, value, length);
    Buffer storedValue;
    const auto hashedKey = StringKeyAdapter::hash(key, keyLength);
    client->read(table, hashedKey, &storedValue);
    sk->remove(table, key, keyLength);
    EXPECT_THROW(client->read(table, hashedKey, &storedValue),
                 ObjectDoesntExistException);
}

TEST_F(StringKeyAdapterTest, write)
{
    sk->write(table, key, keyLength, value, length);

    Buffer storedValue;
    const auto hashedKey = StringKeyAdapter::hash(key, keyLength);
    client->read(table, hashedKey, &storedValue);

    EXPECT_EQ(keyLength,
              *storedValue.getOffset<StringKeyAdapter::KeyLength>(0));
    const void* keyRange =
        storedValue.getRange(sizeof(StringKeyAdapter::KeyLength), keyLength);
    // Cannot use STREQ, stored strings are not nul-terminated.
    EXPECT_TRUE(!memcmp(key, keyRange, keyLength));

    const uint32_t start =
        downCast<uint32_t>(sizeof(StringKeyAdapter::KeyLength) + keyLength);
    const void* valueRange =
        storedValue.getRange(start, length);
    // Cannot use STREQ, stored strings are not nul-terminated.
    EXPECT_TRUE(!memcmp(value, valueRange, length));
}

} // namespace RAMCloud<|MERGE_RESOLUTION|>--- conflicted
+++ resolved
@@ -39,11 +39,7 @@
         , sk()
         , table()
     {
-<<<<<<< HEAD
         Context::get().transportManager->registerMock(&transport);
-=======
-        transportManager.registerMock(&transport);
->>>>>>> c5b4a099
         coordinatorService.construct();
         transport.addService(*coordinatorService, "mock:host=coordinator");
         coordinator.construct("mock:host=coordinator");
